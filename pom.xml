--- conflicted
+++ resolved
@@ -90,16 +90,10 @@
     <guice.version>3.0</guice.version>
     <junit.version>4.11</junit.version>
     <curator.version>2.6.0</curator.version>
-<<<<<<< HEAD
     <slf4j.verion>1.7.7</slf4j.verion>
     <logback.verion>1.1.2</logback.verion>
     <gson.version>2.3.1</gson.version>
-=======
     <guava.version>18.0</guava.version>
-    <slf4j.verion>1.7.7</slf4j.verion>
-    <logback.verion>1.1.2</logback.verion>
-    <guava.version>18.0</guava.version>
->>>>>>> 1653d869
 
     <!-- version properties for plugins -->
     <enforcer-plugin.version>1.3.1</enforcer-plugin.version>
@@ -196,15 +190,12 @@
         <version>${logback.verion}</version>
         <scope>runtime</scope>
       </dependency>
-<<<<<<< HEAD
       <dependency>
         <groupId>com.google.code.gson</groupId>
         <artifactId>gson</artifactId>
         <version>${gson.version}</version>
         <!-- This can be made optional:true if someone contributes an alternate implementation of JsonUtil. -->
       </dependency>
-=======
->>>>>>> 1653d869
     </dependencies>
   </dependencyManagement>
 
